// @ts-nocheck
// Preventing TS checks with files presented in the video for a better presentation.
import { getAPIKey, getBaseURL } from '~/lib/.server/llm/api-key';
import { createAnthropic } from '@ai-sdk/anthropic';
import { createOpenAI } from '@ai-sdk/openai';
import { createGoogleGenerativeAI } from '@ai-sdk/google';
import { ollama } from 'ollama-ai-provider';
import { createOpenRouter } from "@openrouter/ai-sdk-provider";
import { mistral } from '@ai-sdk/mistral';
import { createMistral } from '@ai-sdk/mistral';

export function getAnthropicModel(apiKey: string, model: string) {
  const anthropic = createAnthropic({
    apiKey,
  });

  return anthropic(model);
}
export function getOpenAILikeModel(baseURL:string,apiKey: string, model: string) {
  const openai = createOpenAI({
    baseURL,
    apiKey,
  });

  return openai(model);
}
export function getOpenAIModel(apiKey: string, model: string) {
  const openai = createOpenAI({
    apiKey,
  });

  return openai(model);
}

export function getMistralModel(apiKey: string, model: string) {
  const mistral = createMistral({
    apiKey
  });

  return mistral(model);
}

export function getGoogleModel(apiKey: string, model: string) {
  const google = createGoogleGenerativeAI(
    apiKey,
  );

  return google(model);
}

export function getGroqModel(apiKey: string, model: string) {
  const openai = createOpenAI({
    baseURL: 'https://api.groq.com/openai/v1',
    apiKey,
  });

  return openai(model);
}

export function getDeepseekModel(apiKey: string, model: string){
  const openai = createOpenAI({
    baseURL: 'https://api.deepseek.com/beta',
    apiKey,
  });

  return openai(model);
}
export function getOllamaModel(model: string) {
  return ollama(model);
}

export function getOpenRouterModel(apiKey: string, model: string) {
  const openRouter = createOpenRouter({
    apiKey
  });

  return openRouter.chat(model);
}

export function getModel(provider: string, model: string, env: Env) {
  const apiKey = getAPIKey(env, provider);
  const baseURL = getBaseURL(env, provider);

  switch (provider) {
    case 'Anthropic':
      return getAnthropicModel(apiKey, model);
    case 'OpenAI':
      return getOpenAIModel(apiKey, model);
    case 'Groq':
      return getGroqModel(apiKey, model);
    case 'OpenRouter':
      return getOpenRouterModel(apiKey, model);
    case 'Google':
      return getGoogleModel(apiKey, model)
<<<<<<< HEAD
    case 'OpenAILike':
      return getOpenAILikeModel(baseURL,apiKey, model);
=======
    case 'Deepseek':
      return getDeepseekModel(apiKey, model)
    case 'Mistral':
      return  getMistralModel(apiKey, model);
>>>>>>> ca99ed52
    default:
      return getOllamaModel(model);
  }
}<|MERGE_RESOLUTION|>--- conflicted
+++ resolved
@@ -92,15 +92,12 @@
       return getOpenRouterModel(apiKey, model);
     case 'Google':
       return getGoogleModel(apiKey, model)
-<<<<<<< HEAD
     case 'OpenAILike':
       return getOpenAILikeModel(baseURL,apiKey, model);
-=======
     case 'Deepseek':
       return getDeepseekModel(apiKey, model)
     case 'Mistral':
       return  getMistralModel(apiKey, model);
->>>>>>> ca99ed52
     default:
       return getOllamaModel(model);
   }
