--- conflicted
+++ resolved
@@ -1,10 +1,4 @@
 import { motion } from 'framer-motion';
-<<<<<<< HEAD
-import React, { Suspense } from 'react';
-
-// Use React.lazy for dynamic imports
-const GithubConnection = React.lazy(() => import('./GithubConnection'));
-=======
 import React, { Suspense, useState } from 'react';
 import { classNames } from '~/utils/classNames';
 import ConnectionDiagnostics from './ConnectionDiagnostics';
@@ -13,20 +7,13 @@
 
 // Use React.lazy for dynamic imports
 const GitHubConnection = React.lazy(() => import('./GithubConnection'));
->>>>>>> 73442dde
 const NetlifyConnection = React.lazy(() => import('./NetlifyConnection'));
 
 // Loading fallback component
 const LoadingFallback = () => (
-<<<<<<< HEAD
-  <div className="p-4 bg-white dark:bg-[#0A0A0A] rounded-lg border border-[#E5E5E5] dark:border-[#1A1A1A]">
-    <div className="flex items-center gap-2 text-bolt-elements-textSecondary">
-      <div className="i-ph:spinner-gap w-5 h-5 animate-spin" />
-=======
   <div className="p-4 bg-bolt-elements-background-depth-1 dark:bg-bolt-elements-background-depth-1 rounded-lg border border-bolt-elements-borderColor dark:border-bolt-elements-borderColor">
     <div className="flex items-center justify-center gap-2 text-bolt-elements-textSecondary dark:text-bolt-elements-textSecondary">
       <div className="i-ph:spinner-gap w-4 h-4 animate-spin" />
->>>>>>> 73442dde
       <span>Loading connection...</span>
     </div>
   </div>
@@ -73,11 +60,6 @@
         Manage your external service connections and integrations
       </p>
 
-<<<<<<< HEAD
-      <div className="grid grid-cols-1 gap-4">
-        <Suspense fallback={<LoadingFallback />}>
-          <GithubConnection />
-=======
       {/* Diagnostics Tool - Conditionally rendered */}
       {showDiagnostics && <ConnectionDiagnostics />}
 
@@ -170,13 +152,10 @@
       <div className="grid grid-cols-1 gap-6">
         <Suspense fallback={<LoadingFallback />}>
           <GitHubConnection />
->>>>>>> 73442dde
         </Suspense>
         <Suspense fallback={<LoadingFallback />}>
           <NetlifyConnection />
         </Suspense>
-<<<<<<< HEAD
-=======
         <Suspense fallback={<LoadingFallback />}>
           <VercelConnection />
         </Suspense>
@@ -199,7 +178,6 @@
           <li>Try clearing your browser cache and cookies</li>
           <li>Ensure your browser allows third-party cookies if using integrations</li>
         </ol>
->>>>>>> 73442dde
       </div>
     </div>
   );
